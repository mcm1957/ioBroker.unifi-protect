/* You can delete those if you want. I just found them very helpful */
* {
	box-sizing: border-box
}
.m {
	/* Don't cut off dropdowns! */
	overflow: initial;
}

/* Add your styles here */

/* Hover effect for tabs */
.m .tabs .tab a:hover { border-bottom: 2px solid #46a0e9 !important; font-weight: bold !important; }

/* Header section */
#header-area {
	margin-top: 4px;
	margin-bottom: 20px;
}

#header-area #header-logo-title .logo {
	float: left;
	margin-right: 10px;
}

#header-area #header-logo-title p {
	line-height: normal !important;
	margin: 0 !important;
	padding: 8px 0 0 8px;
}

#header-area #header-logo-title p>span.h-title {
	font-size: 2em !important;
	font-weight: bold !important;
}

#header-area #header-logo-title p>span.h-sub-title {
	font-size: 1.1em !important;
	font-style: italic;
	color: #2196f3;
}

/* Fancytree */
.treeContainer {
	width: calc(100% - 24px) !important;
}

.fancytree-container {
	background: #efefef !important;
	border-style: none !important;
	font-size: 1rem !important;
	font-family: "Segoe UI", Tahoma, Arial, "Courier New" !important;
}

.fancytree-title {
	background: #efefef !important;
	height: 24px;
}

.fancytree-node:hover,
.fancytree-node:hover>.fancytree-title,
.fancytree-title:hover {
	background: #64b5f6 !important;
	color: white !important;
	font-weight: bold !important;
	cursor: pointer;
}

ul.fancytree-container ul {
	padding: 0 0 0 18px !important;
	margin: 0;
}

.fancytree-node>span.fancytree-checkbox {
	background-position: 0 0;
	background-image: url("./img/checkbox.svg");
	width: 24px;
	height: 24px;
}

.fancytree-node.fancytree-partsel>span.fancytree-checkbox {
	background-position: 0 0;
	background-image: url("./img/checkbox_intermediate.svg");
	width: 24px;
	height: 24px;
}

.fancytree-node.fancytree-partsel.fancytree-selected>span.fancytree-checkbox {
	background-position: 0 0;
	background-image: url("./img/checkbox_marked.svg");
	width: 24px;
	height: 24px;
}

.fancytree-node>span.fancytree-icon,
.fancytree-node>span.fancytree-icon:hover {
	background-position: 0 0;
	background-image: url("./img/state.png");
	width: 24px;
	height: 24px;
}

.fancytree-node.fancytree-folder>span.fancytree-icon {
	background-position: 0 0;
	background-image: url("./img/folder.png");
	width: 24px;
	height: 24px;
}

.fancytree-node.fancytree-folder>span.fancytree-expander {
	background-position: 0 0;
	background-image: url("./img/menu_right.svg");
	width: 24px;
	height: 24px;
}

.fancytree-node.fancytree-expanded.fancytree-folder>span.fancytree-expander {
	background-position: 0 0;
	background-image: url("./img/menu_down.svg");
	width: 24px;
	height: 24px;
}

.fancytree-folder-title-id {
	font-size: .9em;
	min-width: 200px;
}

.fancytree-item-title-id {
	min-width: 200px;
}

.fancytree-item-title-name {
	width: auto;
}

.fancytree-node.fancytree-folder {
	border-bottom: 0.5px solid #64b5f6;
	margin-top: 10px;
}

.fancytree-node.fancytree-folder .fancytree-title {
	font-size: 16px;
	font-weight: 500;
<<<<<<< HEAD
=======
}

.multiple-select-dropdown li span{
    pointer-events: none;
>>>>>>> 7283270c
}<|MERGE_RESOLUTION|>--- conflicted
+++ resolved
@@ -142,11 +142,8 @@
 .fancytree-node.fancytree-folder .fancytree-title {
 	font-size: 16px;
 	font-weight: 500;
-<<<<<<< HEAD
-=======
 }
 
 .multiple-select-dropdown li span{
     pointer-events: none;
->>>>>>> 7283270c
 }