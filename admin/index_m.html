<html>

<head>


	<!-- Load ioBroker scripts and styles-->
	<link rel="stylesheet" type="text/css" href="../../css/adapter.css" />
	<link rel="stylesheet" type="text/css" href="../../lib/css/materialize.css">
	<link rel="stylesheet" type="text/css" href="../../lib/css/fancytree/ui.fancytree.min.css" />

	<script type="text/javascript" src="../../lib/js/jquery-3.2.1.min.js"></script>
	<script type="text/javascript" src="../../socket.io/socket.io.js"></script>

	<script type="text/javascript" src="../../lib/js/materialize.js"></script>
	<script type="text/javascript" src="../../lib/js/jquery-ui.min.js"></script>
	<script type="text/javascript" src="../../lib/js/jquery.fancytree-all.min.js"></script>

	<script type="text/javascript" src="../../js/translate.js"></script>
	<script type="text/javascript" src="../../js/adapter-settings.js"></script>

	<!-- Load our own files -->
	<link rel="stylesheet" type="text/css" href="style.css" />
	<script type="text/javascript" src="words.js"></script>
	<script type="text/javascript" src="index_m.js"></script>

</head>

<body>
	<div class="m adapter-container">
		<div class="row">
			<div class="col s12">
				<ul class="tabs" style="height: auto;">
					<li class="tab col s6 l2"><a href="#tab_general" class="translate active">general</a></li>
					<li class="tab col s6 l2"><a href="#tab_cameras" class="translate">cameras</a></li>
					<li class="tab col s6 l2"><a href="#tab_motions" class="translate">motions</a></li>

					</li>
				</ul>
			</div>
			<div id="tab_general" class="col s12 page">
				<div class="col s12">
					<div id="header-area" class="row" >
						<div id="header-logo-title" class="col s6" >
							<img class="logo" src="unifi-protect.png" >
							<p>
								<span class="h-title">Unifi Protect</span><br />
								<span class="h-sub-title translate">get all your data from your cameras</p>
							</p>
						</div>
					</div>

					<div class="row">
						<section>
							<div class="row">
								<div class="col s12 m6 l4 input-field">
									<input type="text" class="value" id="protectip" />
									<label for="protectip" class="translate">IP Address/Hostname</label>
								</div>
					
								<div class="col s12 m6 l4 input-field">
									<input type="number" class="value" id="protectport" />
									<label for="protectport" class="translate">Port</label>
<<<<<<< HEAD
									<span>CloudKey Gen2: 7443 / UDM Pro: 443 / your custom port, if changed</span>
								</div>
							</div>
							<div class="row">
								<div class="col s12 m6 l4 input-field">
									<input type="text" class="value" id="username" />
									<label for="username" class="translate">Username</label>
								</div>								
								<div class="col s12 m6 l4 input-field">
									<input type="password" class="value" id="password" />
									<label for="password" class="translate">Password</label>
								</div>
					
								<div class="col s12 m6 l4 input-field">
									<input type="number" class="value" id="interval" />
									<label for="interval" class="translate">Refresh Interval</label>
								</div>
=======
									<span>CloudKey Gen2 w/o UnifiOS: 7443 / UDM Pro/CloudKey Gen2 w UnifiOS: 443 / your custom port, if changed</span>
								</div>
							</div>
							<div class="row">
								<div class="col s12 m6 l3 input-field">
									<input type="text" class="value" id="username" />
									<label for="username" class="translate">Username</label>
								</div>								
								<div class="col s12 m6 l3 input-field">
									<input type="password" class="value" id="password" />
									<label for="password" class="translate">Password</label>
								</div>					
								<div class="col s12 m6 l3 input-field">
									<input type="number" class="value" id="interval" />
									<label for="interval" class="translate">Refresh Interval</label>
								</div>
								<div class="col s12 m6 l3 input-field">
									<input type="number" class="value" id="wsCheck" />
									<label for="interval" class="translate">Websocket Check Interval</label>
								</div>
>>>>>>> 7283270c
							</div>
							<div class="row">
								<div class="col s12 input-field">
									<input type="checkbox" class="value" id="getMotions" />
									<label for="getMotions" class="translate">Get Motions (last Motion is always included)</label>
								</div>
<<<<<<< HEAD
=======

								<div class="col s12 m6 l4 input-field">
									<select class="value" id="motionTypes" size="3" multiple>
									</select>
									<label for="motionTypes" class="translate">Types of Motion</label>
								</div>
>>>>>>> 7283270c
					
								<div class="col s12 m6 l4 input-field">
									<input type="number" class="value" id="numMotions" />
									<label for="numMotions" class="translate">Number of Motions</label>
								</div>
					
								<div class="col s12 m6 l4 input-field">
									<input type="number" class="value" id="secMotions" />
									<label for="secMotions" class="translate">Last x Seconds of Motions</label>
								</div>
							</div>
							<div class="row">
								<div class="col s12 m6 l4 input-field">
									<input type="checkbox" class="value" id="downloadLastMotionThumb" />
									<label for="downloadLastMotionThumb" class="translate">download image of last motion</label>									
								</div>
								<div class="col s12 m6 l4 input-field">
									<input type="number" class="value" id="downloadLastMotionThumbWidth" />
									<label for="downloadLastMotionThumbWidth" class="translate">image width of last motion</label>
								</div>
							</div>
							<div class="row">
								<div class="col s12 m6 l4 input-field">
									<input type="checkbox" class="value" id="takeSnapshotForLastMotion" />
									<label for="takeSnapshotForLastMotion" class="translate">take snapshot for last motion</label>									
								</div>
								<div class="col s12 m6 l4 input-field">
									<input type="number" class="value" id="takeSnapshotForLastMotionWidth" />
									<label for="takeSnapshotForLastMotionWidth" class="translate">image width of snapshot of last motion</label>
								</div>
								<div class="col s12 m6 l4 input-field">
									<input type="number" class="value" id="takeSnapshotForLastMotionDelay" />
									<label for="takeSnapshotForLastMotionDelay" class="translate">delay for snapshot of last motion</label>
								</div>								
							</div>							
						</section>
					</div>
				</div>
			</div>
			<div id="tab_cameras" class="col s12 page">
				<section>
					<div class="col s12">
						<div class="row">
							<div class="treeContainer" id="tree_cameras"></div>
						</div>
					</div>
				</section>
			</div>
			<div id="tab_motions" class="col s12 page">
				<section>
					<div class="col s12">
						<div class="row">
							<div class="treeContainer" id="tree_motions"></div>
						</div>
					</div>
				</section>
			</div>							
		</div>
	</div>
</body>

</html><|MERGE_RESOLUTION|>--- conflicted
+++ resolved
@@ -60,25 +60,6 @@
 								<div class="col s12 m6 l4 input-field">
 									<input type="number" class="value" id="protectport" />
 									<label for="protectport" class="translate">Port</label>
-<<<<<<< HEAD
-									<span>CloudKey Gen2: 7443 / UDM Pro: 443 / your custom port, if changed</span>
-								</div>
-							</div>
-							<div class="row">
-								<div class="col s12 m6 l4 input-field">
-									<input type="text" class="value" id="username" />
-									<label for="username" class="translate">Username</label>
-								</div>								
-								<div class="col s12 m6 l4 input-field">
-									<input type="password" class="value" id="password" />
-									<label for="password" class="translate">Password</label>
-								</div>
-					
-								<div class="col s12 m6 l4 input-field">
-									<input type="number" class="value" id="interval" />
-									<label for="interval" class="translate">Refresh Interval</label>
-								</div>
-=======
 									<span>CloudKey Gen2 w/o UnifiOS: 7443 / UDM Pro/CloudKey Gen2 w UnifiOS: 443 / your custom port, if changed</span>
 								</div>
 							</div>
@@ -99,22 +80,18 @@
 									<input type="number" class="value" id="wsCheck" />
 									<label for="interval" class="translate">Websocket Check Interval</label>
 								</div>
->>>>>>> 7283270c
 							</div>
 							<div class="row">
 								<div class="col s12 input-field">
 									<input type="checkbox" class="value" id="getMotions" />
 									<label for="getMotions" class="translate">Get Motions (last Motion is always included)</label>
 								</div>
-<<<<<<< HEAD
-=======
 
 								<div class="col s12 m6 l4 input-field">
 									<select class="value" id="motionTypes" size="3" multiple>
 									</select>
 									<label for="motionTypes" class="translate">Types of Motion</label>
 								</div>
->>>>>>> 7283270c
 					
 								<div class="col s12 m6 l4 input-field">
 									<input type="number" class="value" id="numMotions" />
